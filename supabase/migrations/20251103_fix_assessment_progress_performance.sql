--- conflicted
+++ resolved
@@ -62,7 +62,4 @@
 
 COMMENT ON FUNCTION get_assessment_progress IS 'Returns progress statistics for a specific assessment. Fixed in 20251103 to filter by assessment_uuid instead of scanning entire database.';
 
-<<<<<<< HEAD
-=======
 
->>>>>>> 8f901f6e
