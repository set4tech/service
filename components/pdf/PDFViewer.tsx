'use client';

import { pdfjs } from 'react-pdf';
import React, { useCallback, useEffect, useMemo, useReducer, useRef, useState } from 'react';
import { ViolationMarker as ViolationMarkerType } from '@/lib/reports/get-violations';
import { ViolationBoundingBox } from '../reports/ViolationBoundingBox';
import { groupOverlappingViolations } from '@/lib/reports/group-violations';
import { BlueprintLoader } from '../reports/BlueprintLoader';
import { ElevationCapturePrompt } from './ElevationCapturePrompt';
import { ScreenshotIndicatorOverlay } from './ScreenshotIndicatorOverlay';
import { useAssessmentScreenshots } from '@/hooks/useAssessmentScreenshots';
import { useTextSearch } from '@/hooks/useTextSearch';
import { PDFSearchOverlay } from './PDFSearchOverlay';
import { TextHighlight } from './TextHighlight';
import { MeasurementOverlay } from './MeasurementOverlay';
import { CalibrationModal } from './CalibrationModal';
import {
  ViewerMode,
  enterMode,
  exitMode,
  startSelection,
  updateSelection,
  clearSelection,
} from './types';
import { usePresignedUrl } from '@/hooks/usePresignedUrl';
import { usePdfDocument } from '@/hooks/usePdfDocument';
import { usePdfLayers } from '@/hooks/usePdfLayers';
import { usePdfPersistence } from '@/hooks/usePdfPersistence';
import { useViewTransform, screenToContent } from '@/hooks/useViewTransform';
import { useMeasurements } from '@/hooks/useMeasurements';
import { useCalibration } from '@/hooks/useCalibration';
import { useScreenshotCapture } from '@/hooks/useScreenshotCapture';
import { useKeyboardShortcuts } from '@/hooks/useKeyboardShortcuts';
import { useAssessmentData } from '@/hooks/useAssessmentData';
import { renderPdfPage } from '@/lib/pdf/canvas-utils';
import { lineIntersectsRect } from '@/lib/pdf/geometry-utils';

// Use the unpkg CDN which is more reliable for Vercel deployments
pdfjs.GlobalWorkerOptions.workerSrc = `https://unpkg.com/pdfjs-dist@${pdfjs.version}/build/pdf.worker.min.mjs`;

// Stable empty function to avoid creating new functions on every render
const NOOP = () => {};

// Minimum distances to avoid accidental clicks being saved
const MIN_MEASUREMENT_PIXELS = 5; // Minimum line length for measurements
const MIN_CALIBRATION_PIXELS = 10; // Minimum line length for calibration

interface ViewerState {
  pageNumber: number;
  numPages: number;
  isDragging: boolean;
  mode: ViewerMode;
}

type ViewerAction =
  | { type: 'SET_PAGE'; payload: number }
  | { type: 'SET_NUM_PAGES'; payload: number }
  | { type: 'START_DRAG' }
  | { type: 'END_DRAG' }
  | { type: 'SET_MODE'; payload: 'idle' | 'screenshot' | 'measure' | 'calibrate' }
  | { type: 'START_SELECTION'; payload: { x: number; y: number } }
  | { type: 'UPDATE_SELECTION'; payload: { x: number; y: number } }
  | { type: 'CLEAR_SELECTION' };

function viewerReducer(state: ViewerState, action: ViewerAction): ViewerState {
  switch (action.type) {
    case 'SET_PAGE':
      return {
        ...state,
        pageNumber: action.payload,
        mode: exitMode(),
      };
    case 'SET_NUM_PAGES':
      return { ...state, numPages: action.payload };
    case 'START_DRAG':
      return { ...state, isDragging: true };
    case 'END_DRAG':
      return { ...state, isDragging: false };
    case 'SET_MODE':
      return {
        ...state,
        mode: action.payload === 'idle' ? exitMode() : enterMode(action.payload),
      };
    case 'START_SELECTION':
      return {
        ...state,
        mode: startSelection(state.mode, action.payload.x, action.payload.y),
      };
    case 'UPDATE_SELECTION':
      return {
        ...state,
        mode: updateSelection(state.mode, action.payload.x, action.payload.y),
      };
    case 'CLEAR_SELECTION':
      return {
        ...state,
        mode: clearSelection(state.mode),
      };
    default:
      return state;
  }
}

export function PDFViewer({
  pdfUrl,
  projectId,
  assessmentId: propAssessmentId,
  activeCheck,
  onScreenshotSaved,
  onCheckAdded,
  onCheckSelect,
  readOnly = false,
  violationMarkers = [],
  onMarkerClick,
  currentPage: externalCurrentPage,
  onPageChange,
  highlightedViolationId,
  disableLayers = false,
  hiddenLayers,
  screenshotNavigation,
  refetchChecks,
}: {
  pdfUrl: string;
  projectId?: string;
  assessmentId?: string;
  activeCheck?: any;
  onScreenshotSaved?: (checkId: string) => void;
  onCheckAdded?: (check: any) => void;
  onCheckSelect?: (checkId: string) => void;
  readOnly?: boolean;
  violationMarkers?: ViolationMarkerType[];
  onMarkerClick?: (marker: ViolationMarkerType) => void;
  currentPage?: number;
  onPageChange?: (page: number) => void;
  highlightedViolationId?: string | null;
  disableLayers?: boolean;
  hiddenLayers?: string[]; // If provided, these layer names will be hidden (case-insensitive)
  screenshotNavigation?: {
    current: number;
    total: number;
    onNext: () => void;
    onPrev: () => void;
    canGoNext: boolean;
    canGoPrev: boolean;
  };
  refetchChecks?: () => Promise<void>;
}) {
  const assessmentId = useMemo(
    () => propAssessmentId || activeCheck?.assessment_id,
    [propAssessmentId, activeCheck?.assessment_id]
  );

  // ============================================================================
  // SECTION 1: REFS
  // ============================================================================
  const viewportRef = useRef<HTMLDivElement>(null);
  const pageContainerRef = useRef<HTMLDivElement>(null);
  const canvasRef = useRef<HTMLCanvasElement>(null);
  const renderTaskRef = useRef<any>(null);
  const dragStartRef = useRef({ x: 0, y: 0, tx: 0, ty: 0 });
  const onPageChangeRef = useRef(onPageChange);
  onPageChangeRef.current = onPageChange;
  const loadedScaleForRef = useRef<string | null>(null);

  // ============================================================================
  // SECTION 2: PERSISTENCE & STATE
  // ============================================================================
  const persistence = usePdfPersistence(assessmentId);
  const transform = persistence.state.transform;
  const setTransform = persistence.actions.setTransform;
  const showScreenshotIndicators = persistence.state.showIndicators;
  const setShowScreenshotIndicators = persistence.actions.setShowIndicators;

  const [state, dispatch] = useReducer(viewerReducer, {
    pageNumber: persistence.state.page,
    numPages: 0,
    isDragging: false,
    mode: { type: 'idle', selection: null },
  });

  // Keep a ref to the current state to avoid stale closures
  const stateRef = useRef(state);
  stateRef.current = state;

  // ============================================================================
  // SECTION 3: UI STATE
  // ============================================================================
  const [renderScale, setRenderScale] = useState(4);
  const [savingScale, setSavingScale] = useState(false);
  const [smoothTransition, setSmoothTransition] = useState(false);
  const [showElevationPrompt, setShowElevationPrompt] = useState(false);
  const [showCalibrationModal, setShowCalibrationModal] = useState(false);
  const [calibrationLine, setCalibrationLine] = useState<{
    start: { x: number; y: number };
    end: { x: number; y: number };
  } | null>(null);
  const [isDrawingCalibrationLine, setIsDrawingCalibrationLine] = useState(false);
  const [showLayerPanel, setShowLayerPanel] = useState(false);

  // ============================================================================
  // SECTION 4: PDF DOCUMENT & LAYERS
  // ============================================================================
  const { url: presignedUrl, loading: loadingUrl } = usePresignedUrl(pdfUrl);
  const pdf = usePdfDocument(presignedUrl, state.pageNumber);
  const layers = usePdfLayers(pdf.state.doc, assessmentId, disableLayers);
  const { doc: pdfDoc, page, numPages } = pdf.state;
  const { ocConfig, layers: layerList } = layers.state;

  // ============================================================================
  // SECTION 5: FEATURE HOOKS
  // ============================================================================

  // Use consolidated data fetch for initial load (optimization)
  const consolidatedData = useAssessmentData(
    readOnly ? undefined : assessmentId,
    readOnly ? undefined : projectId,
    state.pageNumber,
    !readOnly // only fetch if not read-only
  );

  // Individual hooks with initial data from consolidated fetch
  const measurementsHook = useMeasurements(
    readOnly ? undefined : projectId,
    state.pageNumber,
    consolidatedData.state.measurements
  );
  const calibrationHook = useCalibration(
    readOnly ? undefined : projectId,
    state.pageNumber,
    consolidatedData.state.calibration
  );
  const screenshotsHook = useAssessmentScreenshots(
    readOnly ? undefined : assessmentId,
    state.pageNumber,
    consolidatedData.state.allScreenshots
  );
  const viewTransform = useViewTransform(
    viewportRef as React.RefObject<HTMLElement>,
    transform,
    setTransform
  );

  const measurements = measurementsHook.state.measurements;
  const selectedMeasurementId = measurementsHook.state.selectedId;
  const selectedMeasurementIds = measurementsHook.state.selectedIds;
  const calibration = calibrationHook.state.calibration;
  const calculateRealDistance = calibrationHook.computed?.calculateRealDistance ?? (() => null);
  const screenshotIndicators = screenshotsHook.state.screenshots;
  const refreshScreenshots = screenshotsHook.actions.refresh;

  // Text search hook
  const handleSearchPageChange = useCallback((page: number) => {
    dispatch({ type: 'SET_PAGE', payload: page });
  }, []);

  const textSearch = useTextSearch({
    projectId: projectId || '',
    pdfDoc,
    onPageChange: handleSearchPageChange,
  });

  // Screenshot capture hook
  const screenshotCapture = useScreenshotCapture({
    page,
    canvas: canvasRef.current,
    ocConfig,
    renderScale,
    assessmentId,
    activeCheck,
    onCheckAdded,
    onCheckSelect,
    onScreenshotSaved,
    refreshScreenshots,
    refetchChecks,
  });

  // ============================================================================
  // SECTION 6: COMPUTED VALUES
  // ============================================================================

  // Memoize violation groups
  const violationGroups = useMemo(() => {
    if (!readOnly || violationMarkers.length === 0) return [];

    const expandedMarkers: ViolationMarkerType[] = [];
    violationMarkers.forEach(violation => {
      if (violation.allScreenshots && violation.allScreenshots.length > 0) {
        violation.allScreenshots.forEach(screenshot => {
          expandedMarkers.push({
            ...violation,
            screenshotId: screenshot.id,
            screenshotUrl: screenshot.url,
            thumbnailUrl: screenshot.thumbnailUrl,
            pageNumber: screenshot.pageNumber,
            bounds: screenshot.bounds,
          });
        });
      } else {
        expandedMarkers.push(violation);
      }
    });

    return groupOverlappingViolations(expandedMarkers, state.pageNumber);
  }, [readOnly, violationMarkers, state.pageNumber]);

  // ============================================================================
  // SECTION 7: SYNC EFFECTS
  // ============================================================================
  // Sync page with persistence
  useEffect(() => {
    if (state.pageNumber !== persistence.state.page) {
      persistence.actions.setPage(state.pageNumber);
    }
  }, [state.pageNumber, persistence.state.page, persistence.actions]);

  // Notify parent of page changes
  useEffect(() => {
    onPageChangeRef.current?.(state.pageNumber);
  }, [state.pageNumber]);

  // Sync numPages
  useEffect(() => {
    if (numPages > 0 && numPages !== state.numPages) {
      dispatch({ type: 'SET_NUM_PAGES', payload: numPages });
    }
  }, [numPages, state.numPages]);

  useEffect(() => {
    if (!readOnly || !highlightedViolationId || !canvasRef.current || !viewportRef.current) {
      return;
    }

    const [checkId, screenshotId] = highlightedViolationId.split(':::');
    const violation = violationMarkers.find(v => v.checkId === checkId);
    if (!violation) return;

    const screenshot =
      violation.allScreenshots?.find(s => s.id === screenshotId) ||
      (violation.screenshotId === screenshotId
        ? {
            pageNumber: violation.pageNumber,
            bounds: violation.bounds,
          }
        : null);

    if (!screenshot) return;
    if (screenshot.pageNumber !== state.pageNumber) return;

    const bounds = screenshot.bounds;
    const hasValidBounds = bounds.width > 0 && bounds.height > 0;
    if (!hasValidBounds) return;

    const timeoutId = setTimeout(() => {
      setSmoothTransition(true);
      viewTransform.centerOn(bounds);
      setTimeout(() => setSmoothTransition(false), 500);
    }, 100);

    return () => clearTimeout(timeoutId);
  }, [highlightedViolationId, state.pageNumber, readOnly, violationMarkers, viewTransform]);

  // Center on current search match
  useEffect(() => {
    if (
      !textSearch.isOpen ||
      textSearch.matches.length === 0 ||
      !canvasRef.current ||
      !viewportRef.current
    ) {
      return;
    }

    const currentMatch = textSearch.matches[textSearch.currentIndex];
    if (!currentMatch) return;
    if (currentMatch.pageNumber !== state.pageNumber) return;

    const bounds = currentMatch.bounds;
    const hasValidBounds = bounds.width > 0 && bounds.height > 0;
    if (!hasValidBounds) return;

    const timeoutId = setTimeout(() => {
      setSmoothTransition(true);
      viewTransform.centerOn(bounds);
      setTimeout(() => setSmoothTransition(false), 500);
    }, 100);

    return () => clearTimeout(timeoutId);
  }, [
    textSearch.isOpen,
    textSearch.matches,
    textSearch.currentIndex,
    state.pageNumber,
    viewTransform,
  ]);

  // External page control
  const prevExternalPageRef = useRef(externalCurrentPage);
  useEffect(() => {
    if (externalCurrentPage && externalCurrentPage !== prevExternalPageRef.current) {
      prevExternalPageRef.current = externalCurrentPage;
      if (externalCurrentPage !== state.pageNumber) {
        dispatch({ type: 'SET_PAGE', payload: externalCurrentPage });
      }
    }
  }, [externalCurrentPage, state.pageNumber]);

  // Load saved render scale from consolidated data
  useEffect(() => {
    if (!assessmentId || readOnly || loadedScaleForRef.current === assessmentId) return;
    if (consolidatedData.state.loading) return; // Wait for consolidated data to load

    // Mark as loaded immediately to prevent duplicate fetches
    loadedScaleForRef.current = assessmentId;

<<<<<<< HEAD
  // Persist screenshot indicators toggle
  useEffect(() => {
    if (!assessmentId || typeof window === 'undefined' || readOnly) return;
    localStorage.setItem(`pdf-show-indicators-${assessmentId}`, String(showScreenshotIndicators));
  }, [showScreenshotIndicators, assessmentId, readOnly]);

  // Fetch presigned URL and saved render scale
  useEffect(() => {
    let cancelled = false;
    (async () => {
      const startTime = performance.now();
      console.log('[PDFViewer] 📄 Starting PDF URL presigning process', { pdfUrl });
      setLoadingUrl(true);
      try {
        // Check cache first
        const cached = PRESIGN_CACHE.get(pdfUrl);
        if (cached && cached.expiresAt > Date.now()) {
          const elapsed = performance.now() - startTime;
          console.log('[PDFViewer] ✅ Using cached presigned URL', {
            elapsedMs: elapsed.toFixed(2),
          });
          if (!cancelled) setPresignedUrl(cached.url);
          if (!cancelled) setLoadingUrl(false);
          return;
        }

        console.log('[PDFViewer] 🔄 Cache miss, fetching new presigned URL');
        const presignStart = performance.now();

        // Check if request is already in-flight
        let inflightPromise = PRESIGN_INFLIGHT.get(pdfUrl);
        if (!inflightPromise) {
          inflightPromise = (async () => {
            const presign = await fetch('/api/pdf/presign', {
              method: 'POST',
              headers: { 'Content-Type': 'application/json' },
              body: JSON.stringify({ pdfUrl }),
            });
            if (!presign.ok) throw new Error(`presign ${presign.status}`);
            const { url } = await presign.json();

            // Cache the result
            PRESIGN_CACHE.set(pdfUrl, {
              url,
              expiresAt: Date.now() + CACHE_DURATION_MS,
            });

            // Clear in-flight marker
            PRESIGN_INFLIGHT.delete(pdfUrl);

            return url;
          })();

          PRESIGN_INFLIGHT.set(pdfUrl, inflightPromise);
        } else {
          console.log('[PDFViewer] ⏳ Waiting for in-flight presign request');
        }

        const url = await inflightPromise;
        const presignElapsed = performance.now() - presignStart;
        console.log('[PDFViewer] ✅ Presigned URL fetched', {
          presignMs: presignElapsed.toFixed(2),
          totalMs: (performance.now() - startTime).toFixed(2),
        });
        if (!cancelled) setPresignedUrl(url);
      } catch (err) {
        const elapsed = performance.now() - startTime;
        console.error('[PDFViewer] ❌ Failed to get presigned URL', {
          error: err,
          elapsedMs: elapsed.toFixed(2),
        });
        if (!cancelled) setPresignedUrl(null);
        PRESIGN_INFLIGHT.delete(pdfUrl);
      } finally {
        if (!cancelled) setLoadingUrl(false);
      }

      if (!assessmentId || readOnly) return;
      try {
        const res = await fetch(`/api/assessments/${assessmentId}/pdf-scale`);
        if (res.ok) {
          const data = await res.json();
          // Cap loaded scale to 2-8 range (renderScale is quality multiplier, not viewport scale)
          // Default to 4x for better AI vision quality if previously set to 2x
          if (data?.pdf_scale) {
            const loadedScale = Math.min(8, Math.max(2, data.pdf_scale));
            setRenderScale(loadedScale < 3 ? 4 : loadedScale);
          }
        }
      } catch {
        // ignore
      }
    })();
    return () => {
      cancelled = true;
    };
  }, [pdfUrl, assessmentId, readOnly]);

  // Load PDF document via pdfjs directly
  useEffect(() => {
    if (!presignedUrl) return;
    let cancelled = false;
    (async () => {
      const startTime = performance.now();
      console.log('[PDFViewer] 📥 Starting PDF.js document download', { url: presignedUrl });

      const loadingTask = pdfjs.getDocument({
        url: presignedUrl,
        // Enable streaming and range requests for large files
        disableAutoFetch: false,
        disableStream: false,
        disableRange: false,
      });

      // Track download progress
      loadingTask.onProgress = function (progress: { loaded: number; total: number }) {
        const percent =
          progress.total > 0 ? ((progress.loaded / progress.total) * 100).toFixed(1) : '?';
        const loadedMB = (progress.loaded / 1024 / 1024).toFixed(2);
        const totalMB = progress.total > 0 ? (progress.total / 1024 / 1024).toFixed(2) : '?';
        console.log(`[PDFViewer] 📊 Download progress: ${percent}% (${loadedMB}MB / ${totalMB}MB)`);
      };

      try {
        const doc = await loadingTask.promise;
        const elapsed = performance.now() - startTime;
        console.log('[PDFViewer] ✅ PDF document loaded successfully', {
          numPages: doc.numPages,
          elapsedMs: elapsed.toFixed(2),
          elapsedSec: (elapsed / 1000).toFixed(2),
        });
        if (cancelled) return;
        setPdfDoc(doc);
        setPage(null);
        setOcConfig(null);
        setLayers([]);
        dispatch({ type: 'SET_NUM_PAGES', payload: doc.numPages });
      } catch (error) {
        const elapsed = performance.now() - startTime;
        console.error('[PDFViewer] ❌ Failed to load PDF document', {
          error,
          elapsedMs: elapsed.toFixed(2),
        });
        if (!cancelled) setPdfDoc(null);
      }
    })();
    return () => {
      cancelled = true;
    };
  }, [presignedUrl]);

  // Track current page number to avoid redundant loads
  const currentPageNumRef = useRef<number | null>(null);

  // Reset page tracking when PDF document changes
  useEffect(() => {
    currentPageNumRef.current = null;
  }, [pdfDoc]);

  // Load current page proxy
  useEffect(() => {
    if (!pdfDoc) return;

    // Skip if we're already on this page
    if (currentPageNumRef.current === state.pageNumber) {
      return;
    }

    let cancelled = false;
    (async () => {
      const startTime = performance.now();
      console.log('[PDFViewer] 📄 Loading page', { pageNumber: state.pageNumber });
      try {
        const p = await pdfDoc.getPage(state.pageNumber);
        const elapsed = performance.now() - startTime;
        console.log('[PDFViewer] ✅ Page loaded', {
          pageNumber: state.pageNumber,
          elapsedMs: elapsed.toFixed(2),
        });
        if (cancelled) return;
        currentPageNumRef.current = state.pageNumber;
        setPage(p);
      } catch (error) {
        const elapsed = performance.now() - startTime;
        console.error('[PDFViewer] ❌ Failed to load page', {
          pageNumber: state.pageNumber,
          error,
          elapsedMs: elapsed.toFixed(2),
        });
        if (!cancelled) setPage(null);
      }
    })();
    return () => {
      cancelled = true;
    };
  }, [pdfDoc, state.pageNumber]);
=======
    const pdfScale = consolidatedData.state.pdf_scale;
    if (pdfScale) {
      const loadedScale = Math.min(8, Math.max(2, pdfScale));
      setRenderScale(loadedScale < 3 ? 4 : loadedScale);
    }
  }, [assessmentId, readOnly, consolidatedData.state.loading, consolidatedData.state.pdf_scale]);
>>>>>>> 8f901f6e

  // Center the page initially when it first loads
  // Track whether we've already centered this page to avoid re-centering on zoom
  const pageCenteredRef = useRef<number | null>(null);

  useEffect(() => {
    if (!page || !viewportRef.current) return;

    // Only center if we haven't centered this page yet
    if (pageCenteredRef.current === state.pageNumber) return;

    const viewport = page.getViewport({ scale: 1 });
    const container = viewportRef.current;

    // Calculate what the centered position should be
    const centeredTx = (container.clientWidth - viewport.width) / 2;
    const centeredTy = (container.clientHeight - viewport.height) / 2;

    // Check if current transform would put the page off-screen or is initial load
    const isOffScreen =
      transform.tx < -viewport.width ||
      transform.tx > container.clientWidth ||
      transform.ty < -viewport.height ||
      transform.ty > container.clientHeight;

    const isInitialLoad = transform.tx === 0 && transform.ty === 0 && transform.scale === 1;

    if (isInitialLoad || isOffScreen) {
      setTransform({ tx: centeredTx, ty: centeredTy, scale: 1 });
      // Mark this page as centered
      pageCenteredRef.current = state.pageNumber;
    }
  }, [page, state.pageNumber]);

<<<<<<< HEAD
  // Extract optional content config and layers, restore visibility before first paint
  useEffect(() => {
    if (!pdfDoc) return;

    // Skip loading layers entirely if disabled
    if (disableLayers) {
      setOcConfig(null);
      setLayers([]);
      setLayersVersion(v => v + 1);
      return;
    }

    let cancelled = false;
    (async () => {
      try {
        const cfg = await pdfDoc.getOptionalContentConfig();
        if (cancelled) return;

        // No OCGs: still render through our canvas path
        if (!cfg) {
          setOcConfig(null);
          setLayers([]);
          return;
        }

        // Build layer list
        const order = cfg.getOrder?.() || [];
        const initialLayers: PDFLayer[] = [];
        for (const id of order) {
          const group = cfg.getGroup?.(id);
          const layerName = group?.name || `Layer ${id}`;
          initialLayers.push({
            id: String(id),
            name: layerName,
            visible: cfg.isVisible?.(id),
          });
        }

        console.log(
          '[PDFViewer] Available PDF layers:',
          initialLayers.map(l => l.name)
        );

        // If hiddenLayers prop is provided, hide those layers and show everything else
        if (hiddenLayers && hiddenLayers.length > 0) {
          console.log('[PDFViewer] Hiding these layers:', hiddenLayers);
          const hiddenLayersLower = hiddenLayers.map(n => n.toLowerCase());
          for (const layer of initialLayers) {
            const shouldBeHidden = hiddenLayersLower.includes(layer.name.toLowerCase());
            const shouldBeVisible = !shouldBeHidden;
            layer.visible = shouldBeVisible;
            try {
              cfg.setVisibility?.(layer.id, shouldBeVisible);
              console.log(
                `[PDFViewer] Layer "${layer.name}": ${shouldBeVisible ? 'visible' : 'hidden'}`
              );
            } catch {
              // ignore per-id errors
            }
          }
        } else {
          // Restore saved visibility (if any) only if hiddenLayers not provided
          if (assessmentId && typeof window !== 'undefined') {
            const raw = localStorage.getItem(`pdf-layers-${assessmentId}`);
            if (raw) {
              try {
                const saved = JSON.parse(raw) as Record<string, boolean>;
                for (const layer of initialLayers) {
                  if (Object.prototype.hasOwnProperty.call(saved, layer.id)) {
                    layer.visible = !!saved[layer.id];
                    try {
                      cfg.setVisibility?.(layer.id, layer.visible);
                    } catch {
                      // ignore per-id errors
                    }
                  }
                }
              } catch {
                // ignore parse errors
              }
            }
          }
        }

        setOcConfig(cfg);
        setLayers(initialLayers);
        setLayersVersion(v => v + 1);
      } catch {
        // No layers or error: fall back to default render via our canvas
        setOcConfig(null);
        setLayers([]);
        setLayersVersion(v => v + 1);
      }
    })();
    return () => {
      cancelled = true;
    };
  }, [pdfDoc, assessmentId, disableLayers, hiddenLayers]);

  // Calculate safe rendering multiplier that respects canvas limits
  const getSafeRenderMultiplier = useCallback((baseViewport: any, desiredMultiplier: number) => {
    const maxBySide = Math.min(
      MAX_CANVAS_SIDE / baseViewport.width,
      MAX_CANVAS_SIDE / baseViewport.height
    );
    const maxByPixels = Math.sqrt(MAX_CANVAS_PIXELS / (baseViewport.width * baseViewport.height));
    const cap = Math.min(maxBySide, maxByPixels);
    return Math.max(1, Math.min(desiredMultiplier, cap));
  }, []);

  // Core render function (single path)
=======
  // Core render function
>>>>>>> 8f901f6e
  const renderPage = useCallback(async () => {
    const startTime = performance.now();
    const c = canvasRef.current;
<<<<<<< HEAD
    if (!c || !page) {
      return;
    }

    console.log('[PDFViewer] 🎨 Starting page render', {
      pageNumber: state.pageNumber,
      renderScale,
    });

    // Validate page object has required methods
    if (typeof page.getViewport !== 'function' || typeof page.render !== 'function') {
      console.error('[PDFViewer] Invalid page object');
      return;
    }
=======
    if (!c || !page) return;
>>>>>>> 8f901f6e

    // Cancel any in-flight render
    if (renderTaskRef.current) {
      try {
        renderTaskRef.current.cancel();
      } catch {
        // ignore
      }
      renderTaskRef.current = null;
    }

    try {
      const result = renderPdfPage(page, c, {
        scaleMultiplier: renderScale,
        optionalContentConfig: ocConfig && !disableLayers ? ocConfig : undefined,
      });

      // Store task so we can cancel next time
      renderTaskRef.current = result.task;

<<<<<<< HEAD
    try {
      await task.promise;
      const elapsed = performance.now() - startTime;
      console.log('[PDFViewer] ✅ Page rendered successfully', {
        pageNumber: state.pageNumber,
        canvasSize: `${c.width}x${c.height}`,
        renderScale,
        elapsedMs: elapsed.toFixed(2),
      });
=======
      // Now await the render
      await result.task.promise;
>>>>>>> 8f901f6e
    } catch (err: any) {
      const elapsed = performance.now() - startTime;
      if (err?.name !== 'RenderingCancelledException') {
<<<<<<< HEAD
        // Only log unexpected errors
        console.error('[PDFViewer] ❌ Render error', {
          pageNumber: state.pageNumber,
          error: err,
          elapsedMs: elapsed.toFixed(2),
        });
      } else {
        console.log('[PDFViewer] ⏹️ Render cancelled', {
          pageNumber: state.pageNumber,
          elapsedMs: elapsed.toFixed(2),
        });
=======
        console.error('[PDFViewer] Render error:', err);
>>>>>>> 8f901f6e
      }
    } finally {
      // Clear ref after completion
      renderTaskRef.current = null;
    }
<<<<<<< HEAD
  }, [
    page,
    renderScale,
    ocConfig,
    layers,
    getSafeRenderMultiplier,
    disableLayers,
    state.pageNumber,
  ]);
=======
  }, [page, renderScale, ocConfig, disableLayers]);
>>>>>>> 8f901f6e

  // Kick renders when inputs change
  // Note: renderPage is not in deps because it already depends on all these values
  useEffect(() => {
    if (page) renderPage();
    // eslint-disable-next-line react-hooks/exhaustive-deps
  }, [page, renderScale, layerList]);

  // Attach wheel zoom handler
  useEffect(() => {
    if (!viewportRef.current) return;
    return viewTransform.attachWheelZoom();
  }, [viewTransform]);

  // Toolbar zoom (use viewTransform)
  const zoom = useCallback(
    (dir: 'in' | 'out') => {
      viewTransform.zoom(dir);
    },
    [viewTransform]
  );

  // Measurement handlers
  const saveMeasurement = useCallback(
    async (selection: any) => {
      if (!projectId || !selection) return;

      const dx = selection.endX - selection.startX;
      const dy = selection.endY - selection.startY;
      const pixelsDistance = Math.sqrt(dx * dx + dy * dy);

      // Ignore measurements that are too short (accidental clicks)
      if (pixelsDistance < MIN_MEASUREMENT_PIXELS) {
        console.log('[PDFViewer] Ignoring measurement - too short:', pixelsDistance);
        return;
      }

      // Get canvas CSS width for page-size calibration method
      const cssWidth = canvasRef.current?.offsetWidth;

      // Calculate real distance using scale notation and PDF dimensions
      const realDistanceInches = calculateRealDistance(pixelsDistance, cssWidth);

      try {
        await measurementsHook.actions.save({
          project_id: projectId,
          page_number: state.pageNumber,
          start_point: { x: selection.startX, y: selection.startY },
          end_point: { x: selection.endX, y: selection.endY },
          pixels_distance: pixelsDistance,
          real_distance_inches: realDistanceInches,
        });
        dispatch({ type: 'CLEAR_SELECTION' });
      } catch (error) {
        console.error('[PDFViewer] Error saving measurement:', error);
        alert('Failed to save measurement');
      }
    },
    [projectId, state.pageNumber, calculateRealDistance, measurementsHook.actions]
  );

  const deleteSelectedMeasurements = useCallback(async () => {
    if (selectedMeasurementIds.length === 0) return;

    try {
      await measurementsHook.actions.removeMultiple(selectedMeasurementIds);
    } catch (error) {
      console.error('[PDFViewer] Error deleting measurements:', error);
      alert('Failed to delete measurements');
    }
  }, [measurementsHook.actions, selectedMeasurementIds]);

  const handleMeasurementClick = useCallback(
    (measurementId: string, ctrlKey?: boolean, _shiftKey?: boolean) => {
      if (ctrlKey) {
        // Ctrl/Cmd+Click: toggle measurement in multi-select
        measurementsHook.actions.selectMultiple([measurementId], true);
      } else {
        // Regular click: select single measurement
        measurementsHook.actions.selectMultiple([measurementId], false);
      }

      // Refocus viewport so keyboard shortcuts work
      setTimeout(() => viewportRef.current?.focus(), 0);
    },
    [measurementsHook.actions]
  );

  const saveCalibration = useCallback(
    async (scaleNotation: string, printWidth: number, printHeight: number) => {
      if (!projectId || !page) return;

      try {
        // Get PDF dimensions in points for calculation
        const viewport = page.getViewport({ scale: 1 });

        await calibrationHook.actions.savePageSize(
          scaleNotation,
          printWidth,
          printHeight,
          viewport.width,
          viewport.height
        );

        setShowCalibrationModal(false);
        setCalibrationLine(null);

        // Refresh measurements to get updated real distances
        await measurementsHook.actions.refresh();
      } catch (error) {
        console.error('[PDFViewer] Error saving calibration:', error);
        alert('Failed to save calibration');
      }
    },
    [projectId, page, calibrationHook.actions, measurementsHook.actions]
  );

  const saveCalibrationKnownLength = useCallback(
    async (
      lineStart: { x: number; y: number },
      lineEnd: { x: number; y: number },
      knownDistanceInches: number
    ) => {
      if (!projectId) return;

      try {
        await calibrationHook.actions.saveKnownLength(lineStart, lineEnd, knownDistanceInches);

        setShowCalibrationModal(false);
        setCalibrationLine(null);
        setIsDrawingCalibrationLine(false);

        // Refresh measurements to get updated real distances
        await measurementsHook.actions.refresh();
      } catch (error) {
        console.error('[PDFViewer] Error saving calibration:', error);
        alert('Failed to save calibration');
      }
    },
    [projectId, calibrationHook.actions, measurementsHook.actions]
  );

  const handleRequestLineDraw = useCallback(() => {
    setIsDrawingCalibrationLine(true);
    setCalibrationLine(null);
    setShowCalibrationModal(false);
  }, []);

  // Keyboard shortcuts
  useKeyboardShortcuts(
    viewportRef as React.RefObject<HTMLElement>,
    {
      mode: state.mode,
      readOnly,
      hasSelection: state.mode.type !== 'idle' && state.mode.selection !== null,
      disabled: showElevationPrompt || showCalibrationModal || textSearch.isOpen,
    },
    {
      onPrevPage: () => dispatch({ type: 'SET_PAGE', payload: Math.max(1, state.pageNumber - 1) }),
      onNextPage: () =>
        dispatch({ type: 'SET_PAGE', payload: Math.min(state.numPages, state.pageNumber + 1) }),
      onZoomIn: () => viewTransform.zoom('in'),
      onZoomOut: () => viewTransform.zoom('out'),
      onResetZoom: () => viewTransform.reset(),
      onToggleScreenshot: () =>
        dispatch({
          type: 'SET_MODE',
          payload: state.mode.type === 'screenshot' ? 'idle' : 'screenshot',
        }),
      onToggleMeasure: () =>
        dispatch({
          type: 'SET_MODE',
          payload: state.mode.type === 'measure' ? 'idle' : 'measure',
        }),
      onOpenCalibration: () => setShowCalibrationModal(true),
      onOpenSearch: projectId ? textSearch.open : undefined,
      onExit: () => {
        if (isDrawingCalibrationLine) {
          setIsDrawingCalibrationLine(false);
          setCalibrationLine(null);
        }
        dispatch({ type: 'SET_MODE', payload: 'idle' });
        dispatch({ type: 'CLEAR_SELECTION' });
      },
      onDeleteMeasurement:
        selectedMeasurementIds.length > 0 ? deleteSelectedMeasurements : undefined,
      onCaptureCurrent: () => capture('current', 'plan'),
      onCaptureElevation: () => setShowElevationPrompt(true),
      onCaptureBathroom: () => capture('bathroom', 'plan'),
      onCaptureDoor: () => capture('door', 'plan'),
      onCaptureKitchen: () => capture('kitchen', 'plan'),
    }
  );

  // Mouse handlers for pan / selection
  const onMouseDown = (e: React.MouseEvent) => {
    // Special modes: only left-click for selection, no panning allowed
    if ((state.mode.type !== 'idle' || isDrawingCalibrationLine) && !readOnly) {
      if (e.button === 0) {
        // Left-click only
        e.preventDefault();
        e.stopPropagation();
        const { x, y } = screenToContent(transform, viewportRef.current, e.clientX, e.clientY);
        dispatch({ type: 'START_SELECTION', payload: { x, y } });
      }
      return;
    }

    // Idle mode left-click: selection box for measurements
    if (e.button === 0 && state.mode.type === 'idle' && !readOnly) {
      e.preventDefault();
      e.stopPropagation();
      const { x, y } = screenToContent(transform, viewportRef.current, e.clientX, e.clientY);
      dispatch({ type: 'START_SELECTION', payload: { x, y } });
      return;
    }

    // Middle-click (1) or right-click (2) for panning
    if (e.button === 1 || e.button === 2) {
      e.preventDefault();
      dispatch({ type: 'START_DRAG' });
      dragStartRef.current = {
        x: e.clientX,
        y: e.clientY,
        tx: transform.tx,
        ty: transform.ty,
      };
    }
  };

  const onMouseMove = (e: React.MouseEvent) => {
    // Handle selection box drawing in any mode that has selection
    if (state.mode.type !== 'idle' || isDrawingCalibrationLine) {
      if (state.mode.type !== 'idle' && state.mode.selection) {
        e.preventDefault();
        e.stopPropagation();
        const { x, y } = screenToContent(transform, viewportRef.current, e.clientX, e.clientY);
        dispatch({ type: 'UPDATE_SELECTION', payload: { x, y } });
      }
      return;
    }

    // Idle mode with selection: update selection box
    if (state.mode.type === 'idle' && state.mode.selection) {
      e.preventDefault();
      e.stopPropagation();
      const { x, y } = screenToContent(transform, viewportRef.current, e.clientX, e.clientY);
      dispatch({ type: 'UPDATE_SELECTION', payload: { x, y } });
      return;
    }

    // Pan mode: update transform
    if (!state.isDragging) return;
    const dx = e.clientX - dragStartRef.current.x;
    const dy = e.clientY - dragStartRef.current.y;
    setTransform({
      ...transform,
      tx: dragStartRef.current.tx + dx,
      ty: dragStartRef.current.ty + dy,
    });
  };

  const onMouseUp = (e: React.MouseEvent) => {
    if (state.mode.type === 'screenshot' && state.mode.selection) {
      // Keep the selection visible so user can save it with button or keyboard shortcut
      // Don't auto-clear like we do for measurements
    } else if (state.mode.type === 'measure' && state.mode.selection) {
      // Auto-save measurement (validation happens in saveMeasurement)
      saveMeasurement(state.mode.selection);
      dispatch({ type: 'CLEAR_SELECTION' });
    } else if (isDrawingCalibrationLine && state.mode.type !== 'idle' && state.mode.selection) {
      // Validate calibration line length before showing modal
      const selection = state.mode.selection;
      const dx = selection.endX - selection.startX;
      const dy = selection.endY - selection.startY;
      const pixelsDistance = Math.sqrt(dx * dx + dy * dy);

      if (pixelsDistance >= MIN_CALIBRATION_PIXELS) {
        setCalibrationLine({
          start: { x: selection.startX, y: selection.startY },
          end: { x: selection.endX, y: selection.endY },
        });
        setShowCalibrationModal(true);
      } else {
        console.log('[PDFViewer] Ignoring calibration line - too short:', pixelsDistance);
      }
      setIsDrawingCalibrationLine(false);
      dispatch({ type: 'CLEAR_SELECTION' });
    } else if (state.mode.type === 'idle' && state.mode.selection) {
      // Idle mode: select measurements that intersect with selection box
      const selection = state.mode.selection;
      const selectionRect = {
        x: Math.min(selection.startX, selection.endX),
        y: Math.min(selection.startY, selection.endY),
        width: Math.abs(selection.endX - selection.startX),
        height: Math.abs(selection.endY - selection.startY),
      };

      // Find all measurements that intersect with the selection box
      const selectedIds = measurements
        .filter(m => lineIntersectsRect(m.start_point, m.end_point, selectionRect))
        .map(m => m.id);

      // Check if Shift key is held for append mode
      const shiftHeld = e.shiftKey;
      measurementsHook.actions.selectMultiple(selectedIds, shiftHeld);

      // Clear the selection box
      dispatch({ type: 'CLEAR_SELECTION' });

      // Refocus viewport so keyboard shortcuts work (especially Delete key)
      setTimeout(() => viewportRef.current?.focus(), 0);
    }
    dispatch({ type: 'END_DRAG' });
  };

  // User-facing controls
  const updateRenderScale = useCallback(
    async (newScale: number) => {
      setRenderScale(newScale);
      if (!assessmentId) return;
      setSavingScale(true);
      try {
        const response = await fetch(`/api/assessments/${assessmentId}/pdf-scale`, {
          method: 'PUT',
          headers: { 'Content-Type': 'application/json' },
          body: JSON.stringify({ pdf_scale: newScale }),
        });
        if (!response.ok) {
          console.error('[PDFViewer] Failed to save render scale');
        }
      } catch (err) {
        console.error('[PDFViewer] Error saving render scale:', err);
      } finally {
        setSavingScale(false);
      }
    },
    [assessmentId]
  );

  const toggleLayer = layers.actions.toggleLayer;

  const capture = useCallback(
    async (
      target: 'current' | 'bathroom' | 'door' | 'kitchen' = 'current',
      screenshotType: 'plan' | 'elevation' = 'plan',
      elementGroupId?: string,
      caption?: string
    ) => {
      const currentState = stateRef.current;
      if (currentState.mode.type === 'idle' || !currentState.mode.selection) return;

      // Save selection before clearing it
      const selection = currentState.mode.selection;

      // Clear selection and exit screenshot mode IMMEDIATELY for plan screenshots
      // This prevents the blue box from lingering during the async capture
      if (screenshotType === 'plan') {
        dispatch({ type: 'CLEAR_SELECTION' });
        dispatch({ type: 'SET_MODE', payload: 'idle' });
      }

      try {
        await screenshotCapture.capture({
          target,
          type: screenshotType,
          selection,
          elementGroupId,
          caption,
          pageNumber: currentState.pageNumber,
          zoomLevel: transform.scale,
        });
      } catch (err) {
        console.error('[PDFViewer] capture failed:', err);
        alert('Failed to save screenshot.');
      }
    },
    [screenshotCapture, transform.scale]
  );

  // Stable callbacks for ElevationCapturePrompt to prevent infinite re-renders
  const handleElevationSave = useCallback(
    (elementGroupId: string, caption: string) => {
      // IMPORTANT: Capture FIRST while selection still exists, THEN close modal
      capture('current', 'elevation', elementGroupId, caption);
      setShowElevationPrompt(false);
      // Refocus viewport to restore keyboard handling
      setTimeout(() => viewportRef.current?.focus(), 0);
    },
    [capture]
  );

  const handleElevationCancel = useCallback(() => {
    setShowElevationPrompt(false);
    // Refocus viewport to restore keyboard handling
    setTimeout(() => viewportRef.current?.focus(), 0);
  }, []);

  if (loadingUrl) {
    return <BlueprintLoader />;
  }

  if (!presignedUrl) {
    return (
      <div className="h-full w-full flex items-center justify-center bg-red-50">
        <div className="p-6 text-center text-red-600 max-w-md">
          <div className="text-lg font-medium mb-2">Failed to load PDF</div>
          <div className="text-sm text-gray-600 mt-2 break-all">Original URL: {pdfUrl}</div>
          <div className="text-xs text-gray-500 mt-2">Check browser console for more details</div>
        </div>
      </div>
    );
  }

  // Show loading animation while PDF document or first page is loading
  if (!pdfDoc || !page) {
    return <BlueprintLoader />;
  }

  const zoomPct = Math.round(transform.scale * 100);

  return (
    <div
      ref={viewportRef}
      tabIndex={0}
      role="region"
      aria-label="PDF viewer"
      className="relative h-full w-full outline-none overscroll-contain"
      style={{ touchAction: 'none' }}
    >
      {state.mode.type === 'screenshot' && (
        <div className="absolute top-3 left-1/2 -translate-x-1/2 z-50 pointer-events-none">
          <div className="bg-blue-600 text-white px-4 py-2 rounded shadow-lg text-sm font-medium">
            📸 Screenshot Mode: Click and drag to select area
          </div>
        </div>
      )}

      {state.mode.type === 'measure' && (
        <div className="absolute top-3 left-1/2 -translate-x-1/2 z-50 pointer-events-none">
          <div className="bg-green-600 text-white px-4 py-2 rounded shadow-lg text-sm font-medium">
            📏 Measurement Mode: Draw lines to measure
            {calibration?.scale_notation ? (
              <span className="ml-2 opacity-90 font-mono">({calibration.scale_notation})</span>
            ) : (
              <span className="ml-2 opacity-90">(No scale set - press L)</span>
            )}
            <span className="ml-3 opacity-90 text-xs">Click line to select • Delete to remove</span>
          </div>
        </div>
      )}

      {isDrawingCalibrationLine && (
        <div className="absolute top-3 left-1/2 -translate-x-1/2 z-50 pointer-events-none">
          <div className="bg-purple-600 text-white px-4 py-2 rounded shadow-lg text-sm font-medium">
            📐 Calibration Mode: Draw a line along a known distance
            <span className="ml-3 opacity-90 text-xs">Press Esc to cancel</span>
          </div>
        </div>
      )}

      {state.mode.type !== 'measure' &&
        selectedMeasurementIds.length > 0 &&
        measurements.length > 0 &&
        !readOnly && (
          <div className="absolute top-3 left-1/2 -translate-x-1/2 z-50 pointer-events-none">
            <div className="bg-blue-600 text-white px-4 py-2 rounded shadow-lg text-sm font-medium">
              {selectedMeasurementIds.length === 1 ? (
                <>
                  Measurement selected • Press{' '}
                  <kbd className="px-1.5 py-0.5 bg-blue-700 rounded mx-1 font-mono text-xs">
                    Delete
                  </kbd>{' '}
                  to remove
                  <span className="ml-3 opacity-90 text-xs">Ctrl+Click for multi-select</span>
                </>
              ) : (
                <>
                  {selectedMeasurementIds.length} measurements selected • Press{' '}
                  <kbd className="px-1.5 py-0.5 bg-blue-700 rounded mx-1 font-mono text-xs">
                    Delete
                  </kbd>{' '}
                  to remove all
                </>
              )}
            </div>
          </div>
        )}

      {state.mode.type === 'screenshot' && state.mode.selection && (
        <div className="absolute top-16 left-1/2 -translate-x-1/2 z-50 flex gap-2 pointer-events-none">
          <kbd className="px-3 py-2 bg-white shadow-md rounded text-sm border-2 border-blue-500 font-mono">
            C - Save to Current (exits)
          </kbd>
          <kbd className="px-3 py-2 bg-white shadow-md rounded text-sm border-2 border-green-500 font-mono">
            E - Save as Elevation (stays active)
          </kbd>
          <kbd className="px-3 py-2 bg-white shadow-md rounded text-sm border-2 border-gray-300 font-mono">
            B - Bathroom
          </kbd>
          <kbd className="px-3 py-2 bg-white shadow-md rounded text-sm border-2 border-gray-300 font-mono">
            D - Door
          </kbd>
          <kbd className="px-3 py-2 bg-white shadow-md rounded text-sm border-2 border-gray-300 font-mono">
            K - Kitchen
          </kbd>
        </div>
      )}

      {/* Screenshot navigation arrows (top-left) */}
      {screenshotNavigation && (
        <div className="absolute top-3 left-3 z-50 flex items-center gap-1.5 pointer-events-auto max-w-[500px]">
          <button
            onClick={screenshotNavigation.onPrev}
            disabled={!screenshotNavigation.canGoPrev}
            className="flex items-center justify-center p-1.5 text-gray-700 bg-white border-2 border-gray-300 rounded-md shadow-lg hover:bg-gray-50 hover:border-blue-500 transition-all disabled:opacity-40 disabled:cursor-not-allowed disabled:hover:bg-white disabled:hover:border-gray-300"
            title="Show previous relevant area of drawing"
          >
            <svg width="12" height="12" fill="none" stroke="currentColor" viewBox="0 0 24 24">
              <path
                strokeLinecap="round"
                strokeLinejoin="round"
                strokeWidth={2.5}
                d="M15 19l-7-7 7-7"
              />
            </svg>
          </button>
          <div className="flex flex-col items-center px-4 py-2 text-xs bg-white border-2 border-blue-500 rounded-lg shadow-lg">
            <div className="font-semibold text-blue-600 mb-0.5">
              <span className="text-blue-600">{screenshotNavigation.current}</span>
              <span className="text-gray-400 mx-1">/</span>
              <span className="text-gray-600">{screenshotNavigation.total}</span>
            </div>
            <div className="text-[10px] text-gray-500 uppercase tracking-wide font-medium">
              Relevant Drawings
            </div>
          </div>
          <button
            onClick={screenshotNavigation.onNext}
            disabled={!screenshotNavigation.canGoNext}
            className="flex items-center justify-center p-1.5 text-gray-700 bg-white border-2 border-gray-300 rounded-md shadow-lg hover:bg-gray-50 hover:border-blue-500 transition-all disabled:opacity-40 disabled:cursor-not-allowed disabled:hover:bg-white disabled:hover:border-gray-300"
            title="Show next relevant area of drawing"
          >
            <svg width="12" height="12" fill="none" stroke="currentColor" viewBox="0 0 24 24">
              <path
                strokeLinecap="round"
                strokeLinejoin="round"
                strokeWidth={2.5}
                d="M9 5l7 7-7 7"
              />
            </svg>
          </button>
        </div>
      )}

      <div className="absolute top-3 right-3 z-50 flex items-center gap-2 pointer-events-auto">
        <button
          aria-label="Zoom out"
          className="btn-icon bg-white shadow-md"
          onClick={() => zoom('out')}
        >
          −
        </button>
        <div className="px-2 py-2 text-sm bg-white border rounded shadow-md">{zoomPct}%</div>
        <button
          aria-label="Zoom in"
          className="btn-icon bg-white shadow-md"
          onClick={() => zoom('in')}
        >
          +
        </button>
        <div className="flex items-center gap-1 bg-white border rounded shadow-md px-2 py-1">
          <span className="text-xs text-gray-600 whitespace-nowrap">Detail:</span>
          <button
            aria-label="Decrease resolution"
            className="btn-icon bg-white text-xs px-1.5 py-0.5"
            onClick={() => updateRenderScale(Math.max(2, renderScale - 0.5))}
            disabled={savingScale || renderScale <= 2}
          >
            −
          </button>
          <span className="text-xs font-medium w-8 text-center">{renderScale.toFixed(1)}x</span>
          <button
            aria-label="Increase resolution"
            className="btn-icon bg-white text-xs px-1.5 py-0.5"
            onClick={() => updateRenderScale(Math.min(8, renderScale + 0.5))}
            disabled={savingScale || renderScale >= 8}
          >
            +
          </button>
        </div>
        {layerList.length > 0 && (
          <button
            aria-pressed={showLayerPanel}
            aria-label="Toggle layers panel"
            className={`btn-icon shadow-md ${showLayerPanel ? 'bg-blue-600 text-white' : 'bg-white'}`}
            onClick={() => setShowLayerPanel(!showLayerPanel)}
            title="Layers"
          >
            ☰
          </button>
        )}
        {!readOnly && (
          <>
            <button
              aria-pressed={showScreenshotIndicators}
              aria-label="Toggle captured area indicators"
              title="Show/hide previously captured areas"
              className={`btn-icon shadow-md ${showScreenshotIndicators ? 'bg-blue-600 text-white' : 'bg-white'}`}
              onClick={() => setShowScreenshotIndicators(!showScreenshotIndicators)}
            >
              📦
            </button>
            <button
              aria-pressed={state.mode.type === 'screenshot'}
              aria-label="Toggle screenshot mode (S)"
              title="Capture a portion of the plan"
              className={`btn-icon shadow-md ${state.mode.type === 'screenshot' ? 'bg-blue-600 text-white' : 'bg-white'}`}
              onClick={() =>
                dispatch({
                  type: 'SET_MODE',
                  payload: state.mode.type === 'screenshot' ? 'idle' : 'screenshot',
                })
              }
            >
              📸
            </button>
            {state.mode.type === 'screenshot' && state.mode.selection && (
              <button className="btn-secondary shadow-md" onClick={() => capture('current')}>
                Save to Current
              </button>
            )}
            <button
              aria-pressed={state.mode.type === 'measure'}
              aria-label="Toggle measurement mode (M)"
              title="Measure distances on the plan"
              className={`btn-icon shadow-md ${state.mode.type === 'measure' ? 'bg-green-600 text-white' : 'bg-white'}`}
              onClick={() =>
                dispatch({
                  type: 'SET_MODE',
                  payload: state.mode.type === 'measure' ? 'idle' : 'measure',
                })
              }
            >
              📏
            </button>
            <button
              aria-label="Set drawing scale (L)"
              title="Set drawing scale"
              className="btn-icon shadow-md bg-white"
              onClick={() => setShowCalibrationModal(true)}
            >
              🔧
            </button>
          </>
        )}
      </div>

      {showLayerPanel && layerList.length > 0 && (
        <div className="absolute top-16 right-3 z-50 bg-white border rounded shadow-lg p-3 w-64 pointer-events-auto">
          <div className="flex items-center justify-between mb-2">
            <h3 className="text-sm font-semibold">PDF Layers</h3>
            <button
              className="text-xs text-gray-500 hover:text-gray-700"
              onClick={() => setShowLayerPanel(false)}
            >
              ✕
            </button>
          </div>
          <div className="space-y-2 max-h-96 overflow-y-auto">
            {layerList.map((layer: any) => (
              <label
                key={layer.id}
                className="flex items-center gap-2 cursor-pointer hover:bg-gray-50 p-1 rounded"
              >
                <input
                  type="checkbox"
                  checked={layer.visible}
                  onChange={() => toggleLayer(layer.id)}
                  className="w-4 h-4"
                />
                <span className="text-sm">{layer.name}</span>
              </label>
            ))}
          </div>
        </div>
      )}

      <div
        className={`absolute inset-0 overflow-hidden ${
          state.mode.type !== 'idle' || isDrawingCalibrationLine
            ? 'cursor-crosshair'
            : 'cursor-default'
        }`}
        onMouseDown={onMouseDown}
        onMouseMove={onMouseMove}
        onMouseUp={onMouseUp}
        onMouseLeave={() => {
          if (state.mode.type === 'idle' && !isDrawingCalibrationLine)
            dispatch({ type: 'END_DRAG' });
        }}
        onContextMenu={e => e.preventDefault()}
        style={{ clipPath: 'inset(0)' }}
      >
        <div
          style={{
            transform: `translate(${transform.tx}px, ${transform.ty}px) scale(${transform.scale})`,
            transformOrigin: '0 0',
            willChange: 'transform',
            position: 'absolute',
            left: 0,
            top: 0,
            transition: smoothTransition
              ? 'transform 0.4s cubic-bezier(0.25, 0.46, 0.45, 0.94)'
              : 'none',
          }}
        >
<<<<<<< HEAD
          <div ref={pageContainerRef} style={{ position: 'relative', fontSize: 0, lineHeight: 0 }}>
            <canvas ref={canvasRef} style={{ display: 'block' }} />
            {state.screenshotMode && state.selection && (
              <div
                className="pointer-events-none"
                style={{
                  position: 'absolute',
                  left: Math.min(state.selection.startX, state.selection.endX),
                  top: Math.min(state.selection.startY, state.selection.endY),
                  width: Math.abs(state.selection.endX - state.selection.startX),
                  height: Math.abs(state.selection.endY - state.selection.startY),
                  border: '2px solid rgba(37, 99, 235, 0.8)',
                  backgroundColor: 'rgba(37, 99, 235, 0.1)',
                  zIndex: 40,
                }}
              />
            )}
=======
          <div ref={pageContainerRef} style={{ position: 'relative' }}>
            <canvas ref={canvasRef} />
            {/* Selection boxes for screenshot and idle (measurement selection) modes */}
            {(state.mode.type === 'screenshot' || state.mode.type === 'idle') &&
              state.mode.selection && (
                <div
                  className="pointer-events-none"
                  style={{
                    position: 'absolute',
                    left: Math.min(state.mode.selection.startX, state.mode.selection.endX),
                    top: Math.min(state.mode.selection.startY, state.mode.selection.endY),
                    width: Math.abs(state.mode.selection.endX - state.mode.selection.startX),
                    height: Math.abs(state.mode.selection.endY - state.mode.selection.startY),
                    border:
                      state.mode.type === 'idle'
                        ? '2px dashed rgba(59, 130, 246, 0.8)' // Blue dashed for selection
                        : '2px solid rgba(37, 99, 235, 0.8)', // Blue solid for screenshot
                    backgroundColor:
                      state.mode.type === 'idle'
                        ? 'rgba(59, 130, 246, 0.05)' // Lighter blue for selection
                        : 'rgba(37, 99, 235, 0.1)', // Darker blue for screenshot
                    zIndex: 40,
                  }}
                />
              )}
>>>>>>> 8f901f6e

            {/* Screenshot area indicators (show previously captured areas) */}
            {!readOnly &&
              showScreenshotIndicators &&
              screenshotIndicators.map(screenshot => (
                <ScreenshotIndicatorOverlay
                  key={screenshot.id}
                  bounds={screenshot.crop_coordinates}
                />
              ))}

            {/* Violation markers for report view */}
            {readOnly &&
              violationGroups.map((group, groupIdx) => {
                // Check if any violation in this group is highlighted
                // Use ::: as delimiter since both IDs are UUIDs that contain dashes
                const isHighlighted = highlightedViolationId
                  ? group.violations.some(v => {
                      const highlightedId = `${v.checkId}:::${v.screenshotId}`;
                      return highlightedId === highlightedViolationId;
                    })
                  : false;

                return (
                  <ViolationBoundingBox
                    key={group.key}
                    violations={group.violations}
                    onClick={onMarkerClick || NOOP}
                    isVisible={true}
                    isHighlighted={isHighlighted}
                    fanOutIndex={groupIdx}
                    totalInGroup={group.violations.length}
                  />
                );
              })}

            {/* Text search highlights */}
            {textSearch.isOpen &&
              textSearch.matches
                .filter(match => match.pageNumber === state.pageNumber)
                .map((match, idx) => {
                  // Find global index of this match
                  const globalIdx = textSearch.matches.indexOf(match);
                  const isCurrent = globalIdx === textSearch.currentIndex;

                  return (
                    <TextHighlight
                      key={`search-${match.pageNumber}-${idx}`}
                      bounds={match.bounds}
                      isCurrent={isCurrent}
                    />
                  );
                })}
          </div>
        </div>
      </div>

      {/* Measurement overlay - outside scaled container for crisp rendering */}
      {!readOnly && (
        <MeasurementOverlay
          measurements={measurements}
          selectedMeasurementId={selectedMeasurementId}
          selectedMeasurementIds={selectedMeasurementIds}
          onMeasurementClick={handleMeasurementClick}
          zoom={transform.scale}
          translateX={transform.tx}
          translateY={transform.ty}
          calibrationLine={
            calibration && calibration.calibration_line_start && calibration.calibration_line_end
              ? {
                  start_point: calibration.calibration_line_start,
                  end_point: calibration.calibration_line_end,
                }
              : null
          }
        />
      )}

      {/* Measurement mode line preview - sibling to MeasurementOverlay */}
      {state.mode.type !== 'idle' &&
        (state.mode.type === 'measure' || isDrawingCalibrationLine) &&
        state.mode.selection &&
        (() => {
          // Convert PDF coords to screen coords
          const toScreen = (pdfX: number, pdfY: number) => ({
            x: pdfX * transform.scale + transform.tx,
            y: pdfY * transform.scale + transform.ty,
          });

          const start = toScreen(state.mode.selection.startX, state.mode.selection.startY);
          const end = toScreen(state.mode.selection.endX, state.mode.selection.endY);

          // Calculate angle for arrow
          const dx = end.x - start.x;
          const dy = end.y - start.y;
          const angle = Math.atan2(dy, dx);

          // Fixed sizes (no scaling with zoom)
          const arrowSize = 8;
          const strokeWidth = 3;

          // Arrow points
          const arrowPoints = (x: number, y: number, reverse: boolean) => {
            const dir = reverse ? -1 : 1;
            return [
              [x, y],
              [
                x - dir * arrowSize * Math.cos(angle - Math.PI / 6),
                y - dir * arrowSize * Math.sin(angle - Math.PI / 6),
              ],
              [
                x - dir * arrowSize * Math.cos(angle + Math.PI / 6),
                y - dir * arrowSize * Math.sin(angle + Math.PI / 6),
              ],
            ]
              .map(([px, py]) => `${px},${py}`)
              .join(' ');
          };

          return (
            <svg
              style={{
                position: 'absolute',
                inset: 0,
                width: '100%',
                height: '100%',
                pointerEvents: 'none',
                zIndex: 40,
              }}
            >
              <line
                x1={start.x}
                y1={start.y}
                x2={end.x}
                y2={end.y}
                stroke={isDrawingCalibrationLine ? '#9333EA' : '#10B981'}
                strokeWidth={strokeWidth}
                opacity={0.8}
                strokeLinecap="round"
              />

              <polygon
                points={arrowPoints(start.x, start.y, true)}
                fill={isDrawingCalibrationLine ? '#9333EA' : '#10B981'}
                opacity={0.8}
              />

              <polygon
                points={arrowPoints(end.x, end.y, false)}
                fill={isDrawingCalibrationLine ? '#9333EA' : '#10B981'}
                opacity={0.8}
              />

              <circle
                cx={start.x}
                cy={start.y}
                r={strokeWidth}
                fill={isDrawingCalibrationLine ? '#9333EA' : '#10B981'}
                opacity={0.8}
              />
              <circle
                cx={end.x}
                cy={end.y}
                r={strokeWidth}
                fill={isDrawingCalibrationLine ? '#9333EA' : '#10B981'}
                opacity={0.8}
              />
            </svg>
          );
        })()}

      <div className="absolute bottom-3 left-3 z-50 flex items-center gap-3 bg-white rounded px-3 py-2 border shadow-md pointer-events-auto">
        <button
          className="btn-icon bg-white"
          onClick={() => dispatch({ type: 'SET_PAGE', payload: Math.max(1, state.pageNumber - 1) })}
          aria-label="Previous page"
        >
          ◀
        </button>
        <div className="text-sm font-medium">
          Page {state.pageNumber} / {state.numPages || '…'}
        </div>
        <button
          className="btn-icon bg-white"
          onClick={() =>
            dispatch({
              type: 'SET_PAGE',
              payload: Math.min(state.numPages || state.pageNumber, state.pageNumber + 1),
            })
          }
          aria-label="Next page"
        >
          ▶
        </button>
        <span className="text-xs text-gray-600 ml-2 hidden sm:inline">
          Shortcuts: ←/→, -/+, 0, S, M, L, Esc{projectId && ', F'}
        </span>
      </div>

      {/* PDF text search overlay */}
      <PDFSearchOverlay
        isOpen={textSearch.isOpen}
        query={textSearch.query}
        onQueryChange={textSearch.setQuery}
        currentIndex={textSearch.currentIndex}
        totalMatches={textSearch.totalMatches}
        isSearching={textSearch.isSearching}
        searchMethod={textSearch.searchMethod}
        onNext={textSearch.goToNext}
        onPrev={textSearch.goToPrev}
        onClose={textSearch.close}
      />

      {showElevationPrompt && (
        <ElevationCapturePrompt onSave={handleElevationSave} onCancel={handleElevationCancel} />
      )}

      {showCalibrationModal && page && (
        <CalibrationModal
          currentScale={calibration?.scale_notation}
          currentPrintSize={
            calibration?.print_width_inches && calibration?.print_height_inches
              ? {
                  width: calibration.print_width_inches,
                  height: calibration.print_height_inches,
                }
              : undefined
          }
          pdfDimensions={
            page
              ? {
                  width: page.getViewport({ scale: 1 }).width,
                  height: page.getViewport({ scale: 1 }).height,
                }
              : undefined
          }
          projectId={projectId}
          onSave={saveCalibration}
          onSaveKnownLength={saveCalibrationKnownLength}
          onCancel={() => {
            setShowCalibrationModal(false);
            setCalibrationLine(null);
            setIsDrawingCalibrationLine(false);
          }}
          onRequestLineDraw={handleRequestLineDraw}
          calibrationLine={calibrationLine}
        />
      )}
    </div>
  );
}<|MERGE_RESOLUTION|>--- conflicted
+++ resolved
@@ -116,7 +116,6 @@
   onPageChange,
   highlightedViolationId,
   disableLayers = false,
-  hiddenLayers,
   screenshotNavigation,
   refetchChecks,
 }: {
@@ -134,7 +133,6 @@
   onPageChange?: (page: number) => void;
   highlightedViolationId?: string | null;
   disableLayers?: boolean;
-  hiddenLayers?: string[]; // If provided, these layer names will be hidden (case-insensitive)
   screenshotNavigation?: {
     current: number;
     total: number;
@@ -412,211 +410,12 @@
     // Mark as loaded immediately to prevent duplicate fetches
     loadedScaleForRef.current = assessmentId;
 
-<<<<<<< HEAD
-  // Persist screenshot indicators toggle
-  useEffect(() => {
-    if (!assessmentId || typeof window === 'undefined' || readOnly) return;
-    localStorage.setItem(`pdf-show-indicators-${assessmentId}`, String(showScreenshotIndicators));
-  }, [showScreenshotIndicators, assessmentId, readOnly]);
-
-  // Fetch presigned URL and saved render scale
-  useEffect(() => {
-    let cancelled = false;
-    (async () => {
-      const startTime = performance.now();
-      console.log('[PDFViewer] 📄 Starting PDF URL presigning process', { pdfUrl });
-      setLoadingUrl(true);
-      try {
-        // Check cache first
-        const cached = PRESIGN_CACHE.get(pdfUrl);
-        if (cached && cached.expiresAt > Date.now()) {
-          const elapsed = performance.now() - startTime;
-          console.log('[PDFViewer] ✅ Using cached presigned URL', {
-            elapsedMs: elapsed.toFixed(2),
-          });
-          if (!cancelled) setPresignedUrl(cached.url);
-          if (!cancelled) setLoadingUrl(false);
-          return;
-        }
-
-        console.log('[PDFViewer] 🔄 Cache miss, fetching new presigned URL');
-        const presignStart = performance.now();
-
-        // Check if request is already in-flight
-        let inflightPromise = PRESIGN_INFLIGHT.get(pdfUrl);
-        if (!inflightPromise) {
-          inflightPromise = (async () => {
-            const presign = await fetch('/api/pdf/presign', {
-              method: 'POST',
-              headers: { 'Content-Type': 'application/json' },
-              body: JSON.stringify({ pdfUrl }),
-            });
-            if (!presign.ok) throw new Error(`presign ${presign.status}`);
-            const { url } = await presign.json();
-
-            // Cache the result
-            PRESIGN_CACHE.set(pdfUrl, {
-              url,
-              expiresAt: Date.now() + CACHE_DURATION_MS,
-            });
-
-            // Clear in-flight marker
-            PRESIGN_INFLIGHT.delete(pdfUrl);
-
-            return url;
-          })();
-
-          PRESIGN_INFLIGHT.set(pdfUrl, inflightPromise);
-        } else {
-          console.log('[PDFViewer] ⏳ Waiting for in-flight presign request');
-        }
-
-        const url = await inflightPromise;
-        const presignElapsed = performance.now() - presignStart;
-        console.log('[PDFViewer] ✅ Presigned URL fetched', {
-          presignMs: presignElapsed.toFixed(2),
-          totalMs: (performance.now() - startTime).toFixed(2),
-        });
-        if (!cancelled) setPresignedUrl(url);
-      } catch (err) {
-        const elapsed = performance.now() - startTime;
-        console.error('[PDFViewer] ❌ Failed to get presigned URL', {
-          error: err,
-          elapsedMs: elapsed.toFixed(2),
-        });
-        if (!cancelled) setPresignedUrl(null);
-        PRESIGN_INFLIGHT.delete(pdfUrl);
-      } finally {
-        if (!cancelled) setLoadingUrl(false);
-      }
-
-      if (!assessmentId || readOnly) return;
-      try {
-        const res = await fetch(`/api/assessments/${assessmentId}/pdf-scale`);
-        if (res.ok) {
-          const data = await res.json();
-          // Cap loaded scale to 2-8 range (renderScale is quality multiplier, not viewport scale)
-          // Default to 4x for better AI vision quality if previously set to 2x
-          if (data?.pdf_scale) {
-            const loadedScale = Math.min(8, Math.max(2, data.pdf_scale));
-            setRenderScale(loadedScale < 3 ? 4 : loadedScale);
-          }
-        }
-      } catch {
-        // ignore
-      }
-    })();
-    return () => {
-      cancelled = true;
-    };
-  }, [pdfUrl, assessmentId, readOnly]);
-
-  // Load PDF document via pdfjs directly
-  useEffect(() => {
-    if (!presignedUrl) return;
-    let cancelled = false;
-    (async () => {
-      const startTime = performance.now();
-      console.log('[PDFViewer] 📥 Starting PDF.js document download', { url: presignedUrl });
-
-      const loadingTask = pdfjs.getDocument({
-        url: presignedUrl,
-        // Enable streaming and range requests for large files
-        disableAutoFetch: false,
-        disableStream: false,
-        disableRange: false,
-      });
-
-      // Track download progress
-      loadingTask.onProgress = function (progress: { loaded: number; total: number }) {
-        const percent =
-          progress.total > 0 ? ((progress.loaded / progress.total) * 100).toFixed(1) : '?';
-        const loadedMB = (progress.loaded / 1024 / 1024).toFixed(2);
-        const totalMB = progress.total > 0 ? (progress.total / 1024 / 1024).toFixed(2) : '?';
-        console.log(`[PDFViewer] 📊 Download progress: ${percent}% (${loadedMB}MB / ${totalMB}MB)`);
-      };
-
-      try {
-        const doc = await loadingTask.promise;
-        const elapsed = performance.now() - startTime;
-        console.log('[PDFViewer] ✅ PDF document loaded successfully', {
-          numPages: doc.numPages,
-          elapsedMs: elapsed.toFixed(2),
-          elapsedSec: (elapsed / 1000).toFixed(2),
-        });
-        if (cancelled) return;
-        setPdfDoc(doc);
-        setPage(null);
-        setOcConfig(null);
-        setLayers([]);
-        dispatch({ type: 'SET_NUM_PAGES', payload: doc.numPages });
-      } catch (error) {
-        const elapsed = performance.now() - startTime;
-        console.error('[PDFViewer] ❌ Failed to load PDF document', {
-          error,
-          elapsedMs: elapsed.toFixed(2),
-        });
-        if (!cancelled) setPdfDoc(null);
-      }
-    })();
-    return () => {
-      cancelled = true;
-    };
-  }, [presignedUrl]);
-
-  // Track current page number to avoid redundant loads
-  const currentPageNumRef = useRef<number | null>(null);
-
-  // Reset page tracking when PDF document changes
-  useEffect(() => {
-    currentPageNumRef.current = null;
-  }, [pdfDoc]);
-
-  // Load current page proxy
-  useEffect(() => {
-    if (!pdfDoc) return;
-
-    // Skip if we're already on this page
-    if (currentPageNumRef.current === state.pageNumber) {
-      return;
-    }
-
-    let cancelled = false;
-    (async () => {
-      const startTime = performance.now();
-      console.log('[PDFViewer] 📄 Loading page', { pageNumber: state.pageNumber });
-      try {
-        const p = await pdfDoc.getPage(state.pageNumber);
-        const elapsed = performance.now() - startTime;
-        console.log('[PDFViewer] ✅ Page loaded', {
-          pageNumber: state.pageNumber,
-          elapsedMs: elapsed.toFixed(2),
-        });
-        if (cancelled) return;
-        currentPageNumRef.current = state.pageNumber;
-        setPage(p);
-      } catch (error) {
-        const elapsed = performance.now() - startTime;
-        console.error('[PDFViewer] ❌ Failed to load page', {
-          pageNumber: state.pageNumber,
-          error,
-          elapsedMs: elapsed.toFixed(2),
-        });
-        if (!cancelled) setPage(null);
-      }
-    })();
-    return () => {
-      cancelled = true;
-    };
-  }, [pdfDoc, state.pageNumber]);
-=======
     const pdfScale = consolidatedData.state.pdf_scale;
     if (pdfScale) {
       const loadedScale = Math.min(8, Math.max(2, pdfScale));
       setRenderScale(loadedScale < 3 ? 4 : loadedScale);
     }
   }, [assessmentId, readOnly, consolidatedData.state.loading, consolidatedData.state.pdf_scale]);
->>>>>>> 8f901f6e
 
   // Center the page initially when it first loads
   // Track whether we've already centered this page to avoid re-centering on zoom
@@ -651,142 +450,10 @@
     }
   }, [page, state.pageNumber]);
 
-<<<<<<< HEAD
-  // Extract optional content config and layers, restore visibility before first paint
-  useEffect(() => {
-    if (!pdfDoc) return;
-
-    // Skip loading layers entirely if disabled
-    if (disableLayers) {
-      setOcConfig(null);
-      setLayers([]);
-      setLayersVersion(v => v + 1);
-      return;
-    }
-
-    let cancelled = false;
-    (async () => {
-      try {
-        const cfg = await pdfDoc.getOptionalContentConfig();
-        if (cancelled) return;
-
-        // No OCGs: still render through our canvas path
-        if (!cfg) {
-          setOcConfig(null);
-          setLayers([]);
-          return;
-        }
-
-        // Build layer list
-        const order = cfg.getOrder?.() || [];
-        const initialLayers: PDFLayer[] = [];
-        for (const id of order) {
-          const group = cfg.getGroup?.(id);
-          const layerName = group?.name || `Layer ${id}`;
-          initialLayers.push({
-            id: String(id),
-            name: layerName,
-            visible: cfg.isVisible?.(id),
-          });
-        }
-
-        console.log(
-          '[PDFViewer] Available PDF layers:',
-          initialLayers.map(l => l.name)
-        );
-
-        // If hiddenLayers prop is provided, hide those layers and show everything else
-        if (hiddenLayers && hiddenLayers.length > 0) {
-          console.log('[PDFViewer] Hiding these layers:', hiddenLayers);
-          const hiddenLayersLower = hiddenLayers.map(n => n.toLowerCase());
-          for (const layer of initialLayers) {
-            const shouldBeHidden = hiddenLayersLower.includes(layer.name.toLowerCase());
-            const shouldBeVisible = !shouldBeHidden;
-            layer.visible = shouldBeVisible;
-            try {
-              cfg.setVisibility?.(layer.id, shouldBeVisible);
-              console.log(
-                `[PDFViewer] Layer "${layer.name}": ${shouldBeVisible ? 'visible' : 'hidden'}`
-              );
-            } catch {
-              // ignore per-id errors
-            }
-          }
-        } else {
-          // Restore saved visibility (if any) only if hiddenLayers not provided
-          if (assessmentId && typeof window !== 'undefined') {
-            const raw = localStorage.getItem(`pdf-layers-${assessmentId}`);
-            if (raw) {
-              try {
-                const saved = JSON.parse(raw) as Record<string, boolean>;
-                for (const layer of initialLayers) {
-                  if (Object.prototype.hasOwnProperty.call(saved, layer.id)) {
-                    layer.visible = !!saved[layer.id];
-                    try {
-                      cfg.setVisibility?.(layer.id, layer.visible);
-                    } catch {
-                      // ignore per-id errors
-                    }
-                  }
-                }
-              } catch {
-                // ignore parse errors
-              }
-            }
-          }
-        }
-
-        setOcConfig(cfg);
-        setLayers(initialLayers);
-        setLayersVersion(v => v + 1);
-      } catch {
-        // No layers or error: fall back to default render via our canvas
-        setOcConfig(null);
-        setLayers([]);
-        setLayersVersion(v => v + 1);
-      }
-    })();
-    return () => {
-      cancelled = true;
-    };
-  }, [pdfDoc, assessmentId, disableLayers, hiddenLayers]);
-
-  // Calculate safe rendering multiplier that respects canvas limits
-  const getSafeRenderMultiplier = useCallback((baseViewport: any, desiredMultiplier: number) => {
-    const maxBySide = Math.min(
-      MAX_CANVAS_SIDE / baseViewport.width,
-      MAX_CANVAS_SIDE / baseViewport.height
-    );
-    const maxByPixels = Math.sqrt(MAX_CANVAS_PIXELS / (baseViewport.width * baseViewport.height));
-    const cap = Math.min(maxBySide, maxByPixels);
-    return Math.max(1, Math.min(desiredMultiplier, cap));
-  }, []);
-
-  // Core render function (single path)
-=======
   // Core render function
->>>>>>> 8f901f6e
   const renderPage = useCallback(async () => {
-    const startTime = performance.now();
     const c = canvasRef.current;
-<<<<<<< HEAD
-    if (!c || !page) {
-      return;
-    }
-
-    console.log('[PDFViewer] 🎨 Starting page render', {
-      pageNumber: state.pageNumber,
-      renderScale,
-    });
-
-    // Validate page object has required methods
-    if (typeof page.getViewport !== 'function' || typeof page.render !== 'function') {
-      console.error('[PDFViewer] Invalid page object');
-      return;
-    }
-=======
     if (!c || !page) return;
->>>>>>> 8f901f6e
 
     // Cancel any in-flight render
     if (renderTaskRef.current) {
@@ -807,56 +474,17 @@
       // Store task so we can cancel next time
       renderTaskRef.current = result.task;
 
-<<<<<<< HEAD
-    try {
-      await task.promise;
-      const elapsed = performance.now() - startTime;
-      console.log('[PDFViewer] ✅ Page rendered successfully', {
-        pageNumber: state.pageNumber,
-        canvasSize: `${c.width}x${c.height}`,
-        renderScale,
-        elapsedMs: elapsed.toFixed(2),
-      });
-=======
       // Now await the render
       await result.task.promise;
->>>>>>> 8f901f6e
     } catch (err: any) {
-      const elapsed = performance.now() - startTime;
       if (err?.name !== 'RenderingCancelledException') {
-<<<<<<< HEAD
-        // Only log unexpected errors
-        console.error('[PDFViewer] ❌ Render error', {
-          pageNumber: state.pageNumber,
-          error: err,
-          elapsedMs: elapsed.toFixed(2),
-        });
-      } else {
-        console.log('[PDFViewer] ⏹️ Render cancelled', {
-          pageNumber: state.pageNumber,
-          elapsedMs: elapsed.toFixed(2),
-        });
-=======
         console.error('[PDFViewer] Render error:', err);
->>>>>>> 8f901f6e
       }
     } finally {
       // Clear ref after completion
       renderTaskRef.current = null;
     }
-<<<<<<< HEAD
-  }, [
-    page,
-    renderScale,
-    ocConfig,
-    layers,
-    getSafeRenderMultiplier,
-    disableLayers,
-    state.pageNumber,
-  ]);
-=======
   }, [page, renderScale, ocConfig, disableLayers]);
->>>>>>> 8f901f6e
 
   // Kick renders when inputs change
   // Note: renderPage is not in deps because it already depends on all these values
@@ -1574,25 +1202,6 @@
               : 'none',
           }}
         >
-<<<<<<< HEAD
-          <div ref={pageContainerRef} style={{ position: 'relative', fontSize: 0, lineHeight: 0 }}>
-            <canvas ref={canvasRef} style={{ display: 'block' }} />
-            {state.screenshotMode && state.selection && (
-              <div
-                className="pointer-events-none"
-                style={{
-                  position: 'absolute',
-                  left: Math.min(state.selection.startX, state.selection.endX),
-                  top: Math.min(state.selection.startY, state.selection.endY),
-                  width: Math.abs(state.selection.endX - state.selection.startX),
-                  height: Math.abs(state.selection.endY - state.selection.startY),
-                  border: '2px solid rgba(37, 99, 235, 0.8)',
-                  backgroundColor: 'rgba(37, 99, 235, 0.1)',
-                  zIndex: 40,
-                }}
-              />
-            )}
-=======
           <div ref={pageContainerRef} style={{ position: 'relative' }}>
             <canvas ref={canvasRef} />
             {/* Selection boxes for screenshot and idle (measurement selection) modes */}
@@ -1618,7 +1227,6 @@
                   }}
                 />
               )}
->>>>>>> 8f901f6e
 
             {/* Screenshot area indicators (show previously captured areas) */}
             {!readOnly &&
