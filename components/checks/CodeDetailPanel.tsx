--- conflicted
+++ resolved
@@ -904,15 +904,7 @@
                       </button>
                     )}
                     <ScreenshotGallery
-<<<<<<< HEAD
-                      check={
-                        activeChildCheckId
-                          ? childChecks.find(c => c.id === activeChildCheckId) || activeCheck
-                          : activeCheck
-                      }
-=======
                       check={activeCheckWithData}
->>>>>>> 8f901f6e
                       refreshKey={screenshotsRefreshKey}
                       onScreenshotAssigned={() => {
                         setScreenshotsRefreshKey(prev => prev + 1);
