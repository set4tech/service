import { NextRequest, NextResponse } from 'next/server';
import { supabaseAdmin } from '@/lib/supabase-server';

export async function GET(req: NextRequest) {
  const searchParams = new URL(req.url).searchParams;
  const assessmentId = searchParams.get('assessment_id');
  const elementGroupId = searchParams.get('element_group_id');
  const instanceLabel = searchParams.get('instance_label');

  const supabase = supabaseAdmin();

  // If querying by element_group_id + instance_label, return all sections for that instance
  if (assessmentId && elementGroupId && instanceLabel) {
<<<<<<< HEAD
    console.log('[checks] Fetching element instance checks:', {
      assessmentId,
      elementGroupId,
      instanceLabel,
    });

    const { data: checks, error } = await supabase
=======
    const { data: checksData, error } = await supabase
>>>>>>> 8f901f6e
      .from('checks')
      .select('*, sections!checks_section_id_fkey(key)')
      .eq('assessment_id', assessmentId)
      .eq('element_group_id', elementGroupId)
      .eq('instance_label', instanceLabel)
      .order('code_section_number')
      .limit(10000); // Override Supabase default limit

    if (error) return NextResponse.json({ error: error.message }, { status: 500 });

<<<<<<< HEAD
    // Fetch screenshots for these checks
    const checkIds = (checks || []).map(c => c.id);
    console.log('[checks] Fetching screenshots for', checkIds.length, 'checks');

    const { data: allScreenshots, error: screenshotsError } = await supabase
      .from('screenshot_check_assignments')
      .select(
        `
        check_id,
        is_original,
        screenshots (*)
      `
      )
      .in('check_id', checkIds)
      .order('screenshots(created_at)', { ascending: true });

    if (screenshotsError) {
      console.error('[checks] Error fetching screenshots:', screenshotsError);
    }

    // Create screenshots map
    const screenshotsMap = new Map<string, any[]>();
    (allScreenshots || []).forEach((assignment: any) => {
      if (!screenshotsMap.has(assignment.check_id)) {
        screenshotsMap.set(assignment.check_id, []);
      }
      if (assignment.screenshots) {
        screenshotsMap.get(assignment.check_id)!.push({
          ...assignment.screenshots,
          is_original: assignment.is_original,
        });
      }
    });

    console.log('[checks] Screenshots map:', {
      checksWithScreenshots: screenshotsMap.size,
      totalScreenshots: Array.from(screenshotsMap.values()).flat().length,
    });

    // Add screenshots to each check
    const checksWithScreenshots = (checks || []).map(check => ({
      ...check,
      screenshots: screenshotsMap.get(check.id) || [],
    }));

    return NextResponse.json(checksWithScreenshots);
=======
    return NextResponse.json(checksData || []);
>>>>>>> 8f901f6e
  }

  // Otherwise use check_summary view
  const query = supabase.from('check_summary').select('*');
  const { data, error } = assessmentId
    ? await query.eq('assessment_id', assessmentId)
    : await query;
  if (error) return NextResponse.json({ error: error.message }, { status: 500 });
  return NextResponse.json({ checks: data });
}

export async function POST(req: NextRequest) {
  const body = await req.json();
  const supabase = supabaseAdmin();
  const { data, error } = await supabase.from('checks').insert(body).select('*').single();
  if (error) return NextResponse.json({ error: error.message }, { status: 400 });
  return NextResponse.json({ check: data });
}<|MERGE_RESOLUTION|>--- conflicted
+++ resolved
@@ -11,17 +11,7 @@
 
   // If querying by element_group_id + instance_label, return all sections for that instance
   if (assessmentId && elementGroupId && instanceLabel) {
-<<<<<<< HEAD
-    console.log('[checks] Fetching element instance checks:', {
-      assessmentId,
-      elementGroupId,
-      instanceLabel,
-    });
-
-    const { data: checks, error } = await supabase
-=======
     const { data: checksData, error } = await supabase
->>>>>>> 8f901f6e
       .from('checks')
       .select('*, sections!checks_section_id_fkey(key)')
       .eq('assessment_id', assessmentId)
@@ -32,56 +22,7 @@
 
     if (error) return NextResponse.json({ error: error.message }, { status: 500 });
 
-<<<<<<< HEAD
-    // Fetch screenshots for these checks
-    const checkIds = (checks || []).map(c => c.id);
-    console.log('[checks] Fetching screenshots for', checkIds.length, 'checks');
-
-    const { data: allScreenshots, error: screenshotsError } = await supabase
-      .from('screenshot_check_assignments')
-      .select(
-        `
-        check_id,
-        is_original,
-        screenshots (*)
-      `
-      )
-      .in('check_id', checkIds)
-      .order('screenshots(created_at)', { ascending: true });
-
-    if (screenshotsError) {
-      console.error('[checks] Error fetching screenshots:', screenshotsError);
-    }
-
-    // Create screenshots map
-    const screenshotsMap = new Map<string, any[]>();
-    (allScreenshots || []).forEach((assignment: any) => {
-      if (!screenshotsMap.has(assignment.check_id)) {
-        screenshotsMap.set(assignment.check_id, []);
-      }
-      if (assignment.screenshots) {
-        screenshotsMap.get(assignment.check_id)!.push({
-          ...assignment.screenshots,
-          is_original: assignment.is_original,
-        });
-      }
-    });
-
-    console.log('[checks] Screenshots map:', {
-      checksWithScreenshots: screenshotsMap.size,
-      totalScreenshots: Array.from(screenshotsMap.values()).flat().length,
-    });
-
-    // Add screenshots to each check
-    const checksWithScreenshots = (checks || []).map(check => ({
-      ...check,
-      screenshots: screenshotsMap.get(check.id) || [],
-    }));
-
-    return NextResponse.json(checksWithScreenshots);
-=======
     return NextResponse.json(checksData || []);
->>>>>>> 8f901f6e
   }
 
   // Otherwise use check_summary view
